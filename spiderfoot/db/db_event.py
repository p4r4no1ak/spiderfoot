# -*- coding: utf-8 -*-
# -------------------------------------------------------------------------------
# Name:         Modular SpiderFoot Database Module
# Purpose:      Common functions for working with the database back-end.
#
# Author:      Agostino Panico @poppopjmp
#
# Created:     30/06/2025
# Copyright:   (c) Agostino Panico 2025
# Licence:     MIT
# -------------------------------------------------------------------------------
"""
Event storage, retrieval, search, and event tree navigation for SpiderFootDb.
"""
from threading import RLock
import time
import sqlite3
import psycopg2
from ..event import SpiderFootEvent
from .db_utils import get_placeholder, is_transient_error

class EventManager:
    def __init__(self, dbh, conn, dbhLock, db_type):
        self.dbh = dbh
        self.conn = conn
        self.dbhLock = dbhLock
        self.db_type = db_type

    def _log_db_error(self, msg, exc):
        print(f"[DB ERROR] {msg}: {exc}")

    def _is_transient_error(self, exc):
        return is_transient_error(exc)

    def scanLogEvents(self, batch: list) -> bool:
        inserts = []
        for item in batch:
            if len(item) != 5:
                continue
            instanceId, classification, message, component, logTime = item
            if not isinstance(instanceId, str):
                continue
            if not isinstance(classification, str):
                continue
            if not isinstance(message, str):
                continue
            if not component:
                component = "SpiderFoot"
            if isinstance(logTime, float):
                logTime = int(logTime * 1000)
            elif isinstance(logTime, int) and logTime < 1000000000000:
                logTime = logTime * 1000
            inserts.append((instanceId, logTime, component, classification, message))
        if not inserts:
            return True
        if self.db_type == 'sqlite':
            qry = "INSERT INTO tbl_scan_log \
                (scan_instance_id, generated, component, type, message) \
                VALUES (?, ?, ?, ?, ?)"
        else:
            qry = "INSERT INTO tbl_scan_log \
                (scan_instance_id, generated, component, type, message) \
                VALUES (%s, %s, %s, %s, %s)"
        with self.dbhLock:
            for attempt in range(3):
                try:
                    if not self.conn:
                        return False
                    self.dbh.executemany(qry, inserts)
                    self.conn.commit()
                    return True
                except (sqlite3.Error, psycopg2.Error) as e:
                    self._log_db_error("Error in scanLogEvents", e)
                    if self._is_transient_error(e) and attempt < 2:
                        time.sleep(0.2 * (attempt + 1))
                        continue
                    try:
                        self.conn.rollback()
                    except Exception as e2:
                        self._log_db_error("Rollback failed in scanLogEvents", e2)
                    return False
                except Exception as e:
                    self._log_db_error("Unknown error in scanLogEvents", e)
                    return False

    def scanLogEvent(self, instanceId: str, classification: str, message: str, component: str = None) -> None:
        if not isinstance(instanceId, str):
            raise TypeError(f"instanceId is {type(instanceId)}; expected str()")
        if not isinstance(classification, str):
            raise TypeError(f"classification is {type(classification)}; expected str()")
        if not isinstance(message, str):
            raise TypeError(f"message is {type(message)}; expected str()")
        if not component:
            component = "SpiderFoot"
        ph = get_placeholder(self.db_type)
        qry = f"INSERT INTO tbl_scan_log (scan_instance_id, generated, component, type, message) VALUES ({ph}, {ph}, {ph}, {ph}, {ph})"
        with self.dbhLock:
            for attempt in range(3):
                try:
                    self.dbh.execute(qry, (
                        instanceId, time.time() * 1000, component, classification, message
                    ))
                    self.conn.commit()
                    return
                except (sqlite3.Error, psycopg2.Error) as e:
                    self._log_db_error("Error in scanLogEvent", e)
                    if self._is_transient_error(e) and attempt < 2:
                        time.sleep(0.2 * (attempt + 1))
                        continue
                    raise IOError("Error in scanLogEvent") from e

    def scanLogs(self, instanceId: str, limit: int = None, fromRowId: int = 0, reverse: bool = False) -> list:
        if not isinstance(instanceId, str):
            raise TypeError(f"instanceId is {type(instanceId)}; expected str()")
        qry = "SELECT generated AS generated, component, type, message, rowid FROM tbl_scan_log WHERE scan_instance_id = ?"
        if fromRowId:
            qry += " and rowid > ?"
        qry += " ORDER BY generated "
        if reverse:
            qry += "ASC"
        else:
            qry += "DESC"
        qvars = [instanceId]
        if fromRowId:
            qvars.append(str(fromRowId))
        if limit is not None:
            qry += " LIMIT ?"
            qvars.append(str(limit))
        with self.dbhLock:
            try:
                self.dbh.execute(qry, qvars)
                return self.dbh.fetchall()
            except (sqlite3.Error, psycopg2.Error) as e:
                raise IOError("SQL error encountered when fetching scan logs") from e

    def scanErrors(self, instanceId: str, limit: int = 0) -> list:
        if not isinstance(instanceId, str):
            raise TypeError(f"instanceId is {type(instanceId)}; expected str()")
        if not isinstance(limit, int):
            raise TypeError(f"limit is {type(limit)}; expected int()")
        qry = "SELECT generated AS generated, component, message FROM tbl_scan_log WHERE scan_instance_id = ? AND type = 'ERROR' ORDER BY generated DESC"
        qvars = [instanceId]
        if limit:
            qry += " LIMIT ?"
            qvars.append(str(limit))
        with self.dbhLock:
            try:
                self.dbh.execute(qry, qvars)
                return self.dbh.fetchall()
            except (sqlite3.Error, psycopg2.Error) as e:
                raise IOError("SQL error encountered when fetching scan errors") from e

    def scanResultEvent(self, instanceId: str, eventType: str = 'ALL', srcModule: str = None, data: list = None, sourceId: list = None, correlationId: str = None, filterFp: bool = False) -> list:
        if not isinstance(instanceId, str):
            raise TypeError(f"instanceId is {type(instanceId)}; expected str()")
        if not isinstance(eventType, str) and not isinstance(eventType, list):
            raise TypeError(f"eventType is {type(eventType)}; expected str() or list()")
        # Fix: Use LEFT JOIN for parent event, and allow source_event_hash = 'ROOT' to include root events
        # Legacy tuple order: generated, data, module, hash, type, source_event_hash, confidence, visibility, risk
        qry = ("SELECT ROUND(c.generated) AS generated, c.data, c.module, c.hash, c.type, c.source_event_hash, c.confidence, c.visibility, c.risk "
               "FROM tbl_scan_results c "
               "WHERE c.scan_instance_id = ? ")
        qvars = [instanceId]
        if eventType != "ALL":
            if isinstance(eventType, list):
                qry += " AND c.type in (" + ','.join(['?'] * len(eventType)) + ")"
                qvars.extend(eventType)
            else:
                qry += " AND c.type = ?"
                qvars.append(eventType)
        if filterFp:
            qry += " AND c.false_positive <> 1"
        if srcModule:
            if isinstance(srcModule, list):
                qry += " AND c.module in (" + ','.join(['?'] * len(srcModule)) + ")"
                qvars.extend(srcModule)
            else:
                qry += " AND c.module = ?"
                qvars.append(srcModule)
        if data:
            if isinstance(data, list):
                qry += " AND c.data in (" + ','.join(['?'] * len(data)) + ")"
                qvars.extend(data)
            else:
                qry += " AND c.data = ?"
                qvars.append(data)
        if sourceId:
            if isinstance(sourceId, list):
                qry += " AND c.source_event_hash in (" + ','.join(['?'] * len(sourceId)) + ")"
                qvars.extend(sourceId)
            else:
                qry += " AND c.source_event_hash = ?"
                qvars.append(sourceId)
        # Special case: include events where c.source_event_hash = 'ROOT'
        qry += " AND (c.source_event_hash = 'ROOT' OR c.source_event_hash != 'ROOT')"
        qry += " ORDER BY c.data"
        with self.dbhLock:
            try:
                self.dbh.execute(qry, qvars)
                return self.dbh.fetchall()
            except (sqlite3.Error, psycopg2.Error) as e:
                raise IOError("SQL error encountered when fetching result events") from e

    def scanResultEventUnique(self, instanceId: str, eventType: str = 'ALL', filterFp: bool = False) -> list:
        if not isinstance(instanceId, str):
            raise TypeError(f"instanceId is {type(instanceId)}; expected str()")
        if not isinstance(eventType, str):
            raise TypeError(f"eventType is {type(eventType)}; expected str()")
        qry = "SELECT DISTINCT data, type, COUNT(*) FROM tbl_scan_results WHERE scan_instance_id = ?"
        qvars = [instanceId]
        if eventType != "ALL":
            qry += " AND type = ?"
            qvars.append(eventType)
        if filterFp:
            qry += " AND false_positive <> 1"
        qry += " GROUP BY type, data ORDER BY COUNT(*)"
        with self.dbhLock:
            try:
                self.dbh.execute(qry, qvars)
                return self.dbh.fetchall()
            except (sqlite3.Error, psycopg2.Error) as e:
                raise IOError("SQL error encountered when fetching unique result events") from e

    def scanResultSummary(self, instanceId: str, by: str = "type") -> list:
        if not isinstance(instanceId, str):
            raise TypeError(f"instanceId is {type(instanceId)}; expected str()")
        if not isinstance(by, str):
            raise TypeError(f"by is {type(by)}; expected str()")
        if by not in ["type", "module", "entity"]:
            raise ValueError(f"Invalid filter by value: {by}")
        if by == "type":
            qry = "SELECT r.type, e.event_descr, MAX(ROUND(generated)) AS last_in, count(*) AS total, count(DISTINCT r.data) as utotal FROM tbl_scan_results r, tbl_event_types e WHERE e.event = r.type AND r.scan_instance_id = ? GROUP BY r.type ORDER BY e.event_descr"
        if by == "module":
            qry = "SELECT r.module, '', MAX(ROUND(generated)) AS last_in, count(*) AS total, count(DISTINCT r.data) as utotal FROM tbl_scan_results r, tbl_event_types e WHERE e.event = r.type AND r.scan_instance_id = ? GROUP BY r.module ORDER BY r.module DESC"
        if by == "entity":
            qry = "SELECT r.data, e.event_descr, MAX(ROUND(generated)) AS last_in, count(*) AS total, count(DISTINCT r.data) as utotal FROM tbl_scan_results r, tbl_event_types e WHERE e.event = r.type AND r.scan_instance_id = ? AND e.event_type in ('ENTITY') GROUP BY r.data, e.event_descr ORDER BY total DESC limit 50"
        qvars = [instanceId]
        with self.dbhLock:
            try:
                self.dbh.execute(qry, qvars)
                return self.dbh.fetchall()
            except (sqlite3.Error, psycopg2.Error) as e:
                raise IOError("SQL error encountered when fetching result summary") from e

    def scanResultHistory(self, instanceId: str) -> list:
        if not isinstance(instanceId, str):
            raise TypeError(f"instanceId is {type(instanceId)}; expected str()")
        qry = "SELECT STRFTIME('%H:%M %w', generated, 'unixepoch') AS hourmin, type, COUNT(*) FROM tbl_scan_results WHERE scan_instance_id = ? GROUP BY hourmin, type"
        qvars = [instanceId]
        with self.dbhLock:
            try:
                self.dbh.execute(qry, qvars)
                return self.dbh.fetchall()
            except (sqlite3.Error, psycopg2.Error) as e:
                raise IOError(f"SQL error encountered when fetching history for scan {instanceId}") from e

    def scanResultsUpdateFP(self, instanceId: str, resultHashes: list, fpFlag: int) -> bool:
        if not isinstance(instanceId, str):
            raise TypeError(f"instanceId is {type(instanceId)}; expected str()")
        if not isinstance(resultHashes, list):
            raise TypeError(f"resultHashes is {type(resultHashes)}; expected list()")
        with self.dbhLock:
            for resultHash in resultHashes:
                qry = "UPDATE tbl_scan_results SET false_positive = ? WHERE scan_instance_id = ? AND hash = ?"
                qvars = [fpFlag, instanceId, resultHash]
                try:
                    self.dbh.execute(qry, qvars)
                except (sqlite3.Error, psycopg2.Error) as e:
                    raise IOError("SQL error encountered when updating false-positive") from e
            try:
                self.conn.commit()
            except (sqlite3.Error, psycopg2.Error) as e:
                raise IOError("SQL error encountered when updating false-positive") from e
        return True

    def scanEventStore(self, instanceId: str, sfEvent, truncateSize: int = 0) -> None:
        if not isinstance(instanceId, str):
            raise TypeError(f"instanceId is {type(instanceId)}; expected str()")
        if not instanceId:
            raise ValueError("instanceId is empty")
        if not isinstance(sfEvent, SpiderFootEvent):
            raise TypeError(f"sfEvent is {type(sfEvent)}; expected SpiderFootEvent()")
        if not isinstance(sfEvent.generated, (int, float)):
            raise TypeError(f"sfEvent.generated is {type(sfEvent.generated)}; expected int() or float()")
        if not sfEvent.generated:
            raise ValueError("sfEvent.generated is empty")
        if not isinstance(sfEvent.eventType, str):
            raise TypeError(f"sfEvent.eventType is {type(sfEvent.eventType,)}; expected str()")
        if not sfEvent.eventType:
            raise ValueError("sfEvent.eventType is empty")
        if not isinstance(sfEvent.data, str):
            raise TypeError(f"sfEvent.data is {type(sfEvent.data)}; expected str()")
        if not sfEvent.data:
            raise ValueError("sfEvent.data is empty")
        if not isinstance(sfEvent.module, str):
            raise TypeError(f"sfEvent.module is {type(sfEvent.module)}; expected str()")
        if not sfEvent.module and sfEvent.eventType != "ROOT":
            raise ValueError("sfEvent.module is empty")
        if not isinstance(sfEvent.confidence, int):
            raise TypeError(f"sfEvent.confidence is {type(sfEvent.confidence)}; expected int()")
        if not 0 <= sfEvent.confidence <= 100:
            raise ValueError(f"sfEvent.confidence value is {type(sfEvent.confidence)}; expected 0 - 100")
        if not isinstance(sfEvent.visibility, int):
            raise TypeError(f"sfEvent.visibility is {type(sfEvent.visibility)}; expected int()")
        if not 0 <= sfEvent.visibility <= 100:
            raise ValueError(f"sfEvent.visibility value is {type(sfEvent.visibility)}; expected 0 - 100")
        if not isinstance(sfEvent.risk, int):
            raise TypeError(f"sfEvent.risk is {type(sfEvent.risk)}; expected int()")
        if not 0 <= sfEvent.risk <= 100:
            raise ValueError(f"sfEvent.risk value is {type(sfEvent.risk)}; expected 0 - 100")
        if not isinstance(sfEvent.sourceEvent, SpiderFootEvent) and sfEvent.eventType != "ROOT":
            raise TypeError(f"sfEvent.sourceEvent is {type(sfEvent.sourceEvent)}; expected str()")
        if not isinstance(sfEvent.sourceEventHash, str):
            raise TypeError(f"sfEvent.sourceEventHash is {type(sfEvent.sourceEventHash)}; expected str()")
        if not sfEvent.sourceEventHash:
            raise ValueError("sfEvent.sourceEventHash is empty")
        storeData = sfEvent.data
        if isinstance(truncateSize, int) and truncateSize > 0:
            storeData = storeData[0:truncateSize]
<<<<<<< HEAD
        # Always store generated as int (ms)
        generated_ms = int(sfEvent.generated * 1000)
=======
        # Store generated as float (seconds)
        generated_val = float(sfEvent.generated)
>>>>>>> 89fc9ba2
        qry = "INSERT INTO tbl_scan_results (scan_instance_id, hash, type, generated, confidence, visibility, risk, module, data, source_event_hash) VALUES (?, ?, ?, ?, ?, ?, ?, ?, ?, ?)"
        qvals = [instanceId, sfEvent.hash, sfEvent.eventType, generated_val, sfEvent.confidence, sfEvent.visibility, sfEvent.risk, sfEvent.module, storeData, sfEvent.sourceEventHash]
        with self.dbhLock:
            try:
                self.dbh.execute(qry, qvals)
                self.conn.commit()
            except (sqlite3.Error, psycopg2.Error) as e:
                raise IOError(f"SQL error encountered when storing event data ({self.dbh})") from e

    def scanElementSourcesDirect(self, instanceId: str, elementIdList: list) -> list:
        if not isinstance(instanceId, str):
            raise TypeError(f"instanceId is {type(instanceId)}; expected str()")
        if not isinstance(elementIdList, list):
            raise TypeError(f"elementIdList is {type(elementIdList)}; expected list()")
        hashIds = []
        for hashId in elementIdList:
            if not hashId:
                continue
            if not hashId.isalnum():
                continue
            hashIds.append(hashId)
        qry = "SELECT ROUND(c.generated) AS generated, c.data, s.data as 'source_data', c.module, c.type, c.confidence, c.visibility, c.risk, c.hash, c.source_event_hash, t.event_descr, t.event_type, s.scan_instance_id, c.false_positive as 'fp', s.false_positive as 'parent_fp', s.type, s.module, st.event_type as 'source_entity_type' FROM tbl_scan_results c, tbl_scan_results s, tbl_event_types t, tbl_event_types st WHERE c.scan_instance_id = ? AND c.source_event_hash = s.hash AND s.scan_instance_id = c.scan_instance_id AND st.event = s.type AND t.event = c.type AND c.hash in ('%s')" % "','".join(hashIds)
        qvars = [instanceId]
        with self.dbhLock:
            try:
                self.dbh.execute(qry, qvars)
                return self.dbh.fetchall()
            except (sqlite3.Error, psycopg2.Error) as e:
                raise IOError("SQL error encountered when getting source element IDs") from e

    def scanElementChildrenDirect(self, instanceId: str, elementIdList: list) -> list:
        if not isinstance(instanceId, str):
            raise TypeError(f"instanceId is {type(instanceId)}; expected str()")
        if not isinstance(elementIdList, list):
            raise TypeError(f"elementIdList is {type(elementIdList)}; expected list()")
        hashIds = []
        for hashId in elementIdList:
            if not hashId:
                continue
            if not hashId.isalnum():
                continue
            hashIds.append(hashId)
        qry = "SELECT ROUND(c.generated) AS generated, c.data, s.data as 'source_data', c.module, c.type, c.confidence, c.visibility, c.risk, c.hash, c.source_event_hash, t.event_descr, t.event_type, s.scan_instance_id, c.false_positive as 'fp', s.false_positive as 'parent_fp' FROM tbl_scan_results c, tbl_scan_results s, tbl_event_types t WHERE c.scan_instance_id = ? AND c.source_event_hash = s.hash AND s.scan_instance_id = c.scan_instance_id AND t.event = c.type AND s.hash in ('%s')" % "','".join(hashIds)
        qvars = [instanceId]
        with self.dbhLock:
            try:
                self.dbh.execute(qry, qvars)
                return self.dbh.fetchall()
            except (sqlite3.Error, psycopg2.Error) as e:
                raise IOError("SQL error encountered when getting child element IDs") from e

    def scanElementSourcesAll(self, instanceId: str, childData: list) -> list:
        if not isinstance(instanceId, str):
            raise TypeError(f"instanceId is {type(instanceId)}; expected str()")
        if not isinstance(childData, list):
            raise TypeError(f"childData is {type(childData)}; expected list()")
        if not childData:
            raise ValueError("childData is empty")
        keepGoing = True
        nextIds = list()
        datamap = dict()
        pc = dict()
        for row in childData:
            parentId = row[9]
            childId = row[8]
            datamap[childId] = row
            if parentId in pc:
                if childId not in pc[parentId]:
                    pc[parentId].append(childId)
            else:
                pc[parentId] = [childId]
            if parentId not in nextIds:
                nextIds.append(parentId)
        while keepGoing:
            parentSet = self.scanElementSourcesDirect(instanceId, nextIds)
            nextIds = list()
            keepGoing = False
            for row in parentSet:
                parentId = row[9]
                childId = row[8]
                datamap[childId] = row
                if parentId in pc:
                    if childId not in pc[parentId]:
                        pc[parentId].append(childId)
                else:
                    pc[parentId] = [childId]
                if parentId not in nextIds:
                    nextIds.append(parentId)
                if parentId != "ROOT":
                    keepGoing = True
        datamap[parentId] = row
        return [datamap, pc]

    def scanElementChildrenAll(self, instanceId: str, parentIds: list) -> list:
        if not isinstance(instanceId, str):
            raise TypeError(f"instanceId is {type(instanceId)}; expected str()")
        if not isinstance(parentIds, list):
            raise TypeError(f"parentIds is {type(parentIds)}; expected list()")
        datamap = list()
        keepGoing = True
        nextIds = list()
        nextSet = self.scanElementChildrenDirect(instanceId, parentIds)
        for row in nextSet:
            datamap.append(row[8])
        for row in nextSet:
            if row[8] not in nextIds:
                nextIds.append(row[8])
        while keepGoing:
            nextSet = self.scanElementChildrenDirect(instanceId, nextIds)
            if nextSet is None or len(nextSet) == 0:
                keepGoing = False
                break
            for row in nextSet:
                datamap.append(row[8])
                nextIds = list()
                nextIds.append(row[8])
        return datamap

    def get_sources(self, scan_id: str, event_hash: str) -> list:
        qry = """
            SELECT s.hash, s.type, s.data, s.module, s.generated, s.source_event_hash
            FROM tbl_scan_results c
            JOIN tbl_scan_results s
              ON c.source_event_hash = s.hash
            WHERE c.scan_instance_id = ?
              AND c.hash = ?
              AND c.source_event_hash != 'ROOT'
        """
        qvars = [scan_id, event_hash]
        with self.dbhLock:
            try:
                self.dbh.execute(qry, qvars)
                rows = self.dbh.fetchall()
                sources = []
                for row in rows:
                    sources.append({
                        'hash': row[0],
                        'type': row[1],
                        'data': row[2],
                        'module': row[3],
                        'generated': row[4],
                        'source_event_hash': row[5]
                    })
                return sources
            except (sqlite3.Error, psycopg2.Error) as e:
                raise IOError("SQL error encountered when fetching event sources") from e

    def get_entities(self, scan_id: str, event_hash: str) -> list:
        qry = """
            SELECT c.hash, c.type, c.data, c.module, c.generated, c.source_event_hash
            FROM tbl_scan_results c
            WHERE c.scan_instance_id = ?
              AND c.source_event_hash = ?
              AND c.type IN (
                SELECT event FROM tbl_event_types WHERE event_type = 'ENTITY'
              )
        """
        qvars = [scan_id, event_hash]
        with self.dbhLock:
            try:
                self.dbh.execute(qry, qvars)
                rows = self.dbh.fetchall()
                entities = []
                for row in rows:
                    entities.append({
                        'hash': row[0],
                        'type': row[1],
                        'data': row[2],
                        'module': row[3],
                        'generated': row[4],
                        'source_event_hash': row[5]
                    })
                return entities
            except (sqlite3.Error, psycopg2.Error) as e:
                raise IOError("SQL error encountered when fetching entity events") from e

    def search(self, criteria: dict, filterFp: bool = False) -> list:
        """
        Search for events in the scan results matching the given criteria dict.
        Supported keys: scan_id (required), type, data, module, start_date, end_date.
        Returns a list of matching rows, similar to the legacy API.
        """
        if not isinstance(criteria, dict):
            raise TypeError("criteria must be a dict")
        if not criteria:
            raise ValueError("criteria must not be empty")
        scan_id = criteria.get('scan_id')
        if not scan_id or not isinstance(scan_id, str):
            raise ValueError("criteria must include a valid 'scan_id' string")
        # Legacy tuple order: generated, data, module, hash, type, source_event_hash, confidence, visibility, risk
        qry = ("SELECT ROUND(generated) AS generated, data, module, hash, type, source_event_hash, confidence, visibility, risk "
               "FROM tbl_scan_results WHERE scan_instance_id = ?")
        qvars = [scan_id]
        if 'type' in criteria and criteria['type']:
            qry += " AND type = ?"
            qvars.append(criteria['type'])
        if 'data' in criteria and criteria['data']:
            qry += " AND data = ?"
            qvars.append(criteria['data'])
        if 'module' in criteria and criteria['module']:
            qry += " AND module = ?"
            qvars.append(criteria['module'])
        if 'start_date' in criteria and criteria['start_date']:
            qry += " AND generated >= ?"
            start = criteria['start_date']
            qvars.append(float(start))
        if 'end_date' in criteria and criteria['end_date']:
            qry += " AND generated <= ?"
            end = criteria['end_date']
            qvars.append(float(end))
        if filterFp:
            qry += " AND false_positive <> 1"
        qry += " ORDER BY generated DESC"
        with self.dbhLock:
            try:
                self.dbh.execute(qry, qvars)
                return self.dbh.fetchall()
            except (sqlite3.Error, psycopg2.Error) as e:
                raise IOError("SQL error encountered when searching events") from e

    def close(self):
        if hasattr(self, 'dbh') and self.dbh:
            try:
                self.dbh.close()
            except Exception:
                pass
            self.dbh = None
        if hasattr(self, 'conn') and self.conn:
            try:
                self.conn.close()
            except Exception:
                pass
            self.conn = None<|MERGE_RESOLUTION|>--- conflicted
+++ resolved
@@ -317,15 +317,10 @@
         storeData = sfEvent.data
         if isinstance(truncateSize, int) and truncateSize > 0:
             storeData = storeData[0:truncateSize]
-<<<<<<< HEAD
         # Always store generated as int (ms)
-        generated_ms = int(sfEvent.generated * 1000)
-=======
-        # Store generated as float (seconds)
-        generated_val = float(sfEvent.generated)
->>>>>>> 89fc9ba2
+        generated_ms = int(sfEvent.generated)
         qry = "INSERT INTO tbl_scan_results (scan_instance_id, hash, type, generated, confidence, visibility, risk, module, data, source_event_hash) VALUES (?, ?, ?, ?, ?, ?, ?, ?, ?, ?)"
-        qvals = [instanceId, sfEvent.hash, sfEvent.eventType, generated_val, sfEvent.confidence, sfEvent.visibility, sfEvent.risk, sfEvent.module, storeData, sfEvent.sourceEventHash]
+        qvals = [instanceId, sfEvent.hash, sfEvent.eventType, generated_ms, sfEvent.confidence, sfEvent.visibility, sfEvent.risk, sfEvent.module, storeData, sfEvent.sourceEventHash]
         with self.dbhLock:
             try:
                 self.dbh.execute(qry, qvals)
@@ -529,11 +524,17 @@
         if 'start_date' in criteria and criteria['start_date']:
             qry += " AND generated >= ?"
             start = criteria['start_date']
-            qvars.append(float(start))
+            if start > 1000000000000:  # already ms
+                qvars.append(start)
+            else:
+                qvars.append(int(start * 1000))
         if 'end_date' in criteria and criteria['end_date']:
             qry += " AND generated <= ?"
             end = criteria['end_date']
-            qvars.append(float(end))
+            if end > 1000000000000:
+                qvars.append(end)
+            else:
+                qvars.append(int(end * 1000))
         if filterFp:
             qry += " AND false_positive <> 1"
         qry += " ORDER BY generated DESC"
