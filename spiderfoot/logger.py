import atexit
import logging
import os
import sqlite3
import sys
import time
from contextlib import suppress
from logging.handlers import QueueHandler, QueueListener, TimedRotatingFileHandler
from queue import Queue
from threading import Thread

from spiderfoot import SpiderFootDb, SpiderFootHelpers


class SpiderFootSqliteLogHandler(logging.Handler):
    """Handler for logging to SQLite database.

    This ensure all sqlite logging is done from a single process and a
    single database handle.
    """

    def __init__(self, opts: dict) -> None:
        """Initialize the SQLite log handler.

        Args:
            opts (dict): Configuration options
        """
        self.opts = opts
        self.dbh = None
        self.batch = []
        if self.opts.get('_debug', False):
            self.batch_size = 100
        else:
            self.batch_size = 5
        self.shutdown_hook = False
        self.log_file = os.path.join(SpiderFootHelpers.logPath(), "spiderfoot.sqlite.log")
        self.backup_count = 30
        self.rotate_logs()
        self.log_queue = Queue()
        self.logging_thread = Thread(target=self.process_log_queue)
        self.logging_thread.start()
        super().__init__()

    def emit(self, record: 'logging.LogRecord') -> None:
        """Emit a log record.

        Args:
            record (logging.LogRecord): Log event record
        """
        if not self.shutdown_hook:
            atexit.register(self.logBatch)
            self.shutdown_hook = True
        scanId = getattr(record, "scanId", None)
        component = getattr(record, "module", None)
        if scanId:
<<<<<<< HEAD
            level = ("STATUS" if record.levelname ==
                     "INFO" else record.levelname)
            self.batch.append(
                (scanId, level, record.getMessage(), component, time.time()))
            if len(self.batch) >= self.batch_size:
                self.logBatch()
=======
            level = ("STATUS" if record.levelname == "INFO" else record.levelname)
            self.log_queue.put((scanId, level, record.getMessage(), component, time.time()))
>>>>>>> fa9045f5

    def logBatch(self):
        """Log a batch of records to the database."""
        while not self.log_queue.empty():
            self.batch.append(self.log_queue.get())
            if len(self.batch) >= self.batch_size:
                self.process_log_batch()

    def process_log_batch(self):
        """Process a batch of log records."""
        batch = self.batch
        self.batch = []
        if self.dbh is None:
            # Create a new database handle when the first log batch is processed
            self.makeDbh()
        logResult = self.dbh.scanLogEvents(batch)
        if logResult is False:
            # Try to recreate database handle if insert failed
            self.makeDbh()
            self.dbh.scanLogEvents(batch)
        self.rotate_logs()

    def makeDbh(self) -> None:
        """Create a new database handle."""
        self.dbh = SpiderFootDb(self.opts)

    def rotate_logs(self) -> None:
        """Rotate and archive SQLite logs."""
        if os.path.exists(self.log_file):
            if os.path.getsize(self.log_file) > 10 * 1024 * 1024:  # 10 MB
                for i in range(self.backup_count - 1, 0, -1):
                    sfn = f"{self.log_file}.{i}"
                    dfn = f"{self.log_file}.{i + 1}"
                    if os.path.exists(sfn):
                        os.rename(sfn, dfn)
                dfn = self.log_file + ".1"
                os.rename(self.log_file, dfn)
                open(self.log_file, 'w').close()

    def filter(self, record: 'logging.LogRecord') -> bool:
        """Filter log records based on log levels.

        Args:
            record (logging.LogRecord): Log event record

        Returns:
            bool: Whether the record should be logged
        """
        return record.levelno >= self.level

    def format(self, record: 'logging.LogRecord') -> str:
        """Format log records.

        Args:
            record (logging.LogRecord): Log event record

        Returns:
            str: Formatted log message
        """
        formatter = logging.Formatter("%(asctime)s [%(levelname)s] %(module)s : %(message)s")
        return formatter.format(record)

    def process_log_queue(self):
        """Process log records from the queue."""
        while True:
            self.logBatch()


def logListenerSetup(loggingQueue, opts: dict = None) -> 'logging.handlers.QueueListener':
    """Create and start a SpiderFoot log listener in its own thread.

    This function should be called as soon as possible in the main
    process, or whichever process is attached to stdin/stdout.

    Args:
        loggingQueue (Queue): Queue (accepts both normal and multiprocessing queue types)
                              Must be instantiated in the main process.
        opts (dict): SpiderFoot config

    Returns:
        spiderFootLogListener (logging.handlers.QueueListener): Log listener
    """
    if opts is None:
        opts = dict()
    doLogging = opts.get("__logging", True)
    debug = opts.get("_debug", False)
    logLevel = (logging.DEBUG if debug else logging.INFO)

    # Log to terminal
    console_handler = logging.StreamHandler(sys.stderr)

    # Log debug messages to file
    log_dir = SpiderFootHelpers.logPath()
    debug_handler = logging.handlers.TimedRotatingFileHandler(
        f"{log_dir}/spiderfoot.debug.log",
        when="d",
        interval=1,
        backupCount=30
    )

    # Log error messages to file
    error_handler = logging.handlers.TimedRotatingFileHandler(
        f"{log_dir}/spiderfoot.error.log",
        when="d",
        interval=1,
        backupCount=30
    )

    # Filter by log level
    console_handler.addFilter(lambda x: x.levelno >= logLevel)
    debug_handler.addFilter(lambda x: x.levelno >= logging.DEBUG)
    error_handler.addFilter(lambda x: x.levelno >= logging.WARN)

    # Set log format
    log_format = logging.Formatter(
        "%(asctime)s [%(levelname)s] %(module)s : %(message)s")
    debug_format = logging.Formatter(
        "%(asctime)s [%(levelname)s] %(filename)s:%(lineno)s : %(message)s")
    console_handler.setFormatter(log_format)
    debug_handler.setFormatter(debug_format)
    error_handler.setFormatter(debug_format)

    if doLogging:
        handlers = [console_handler, debug_handler, error_handler]
    else:
        handlers = []

    if doLogging and opts is not None:
        sqlite_handler = SpiderFootSqliteLogHandler(opts)
        sqlite_handler.setLevel(logLevel)
        sqlite_handler.setFormatter(log_format)
        handlers.append(sqlite_handler)
    spiderFootLogListener = QueueListener(loggingQueue, *handlers)
    spiderFootLogListener.start()
    atexit.register(stop_listener, spiderFootLogListener)
    return spiderFootLogListener


def logWorkerSetup(loggingQueue) -> 'logging.Logger':
    """Root SpiderFoot logger.

    Args:
        loggingQueue (Queue): Queue for logging events

    Returns:
        logging.Logger: Logger
    """
    log = logging.getLogger("spiderfoot")
    # Don't do this more than once
    if len(log.handlers) == 0:
        log.setLevel(logging.DEBUG)
        queue_handler = QueueHandler(loggingQueue)
        log.addHandler(queue_handler)
    return log


def stop_listener(listener: 'logging.handlers.QueueListener') -> None:
    """Stop the log listener.

    Args:
        listener: (logging.handlers.QueueListener): Log listener
    """
    with suppress(Exception):
        listener.stop()<|MERGE_RESOLUTION|>--- conflicted
+++ resolved
@@ -53,17 +53,13 @@
         scanId = getattr(record, "scanId", None)
         component = getattr(record, "module", None)
         if scanId:
-<<<<<<< HEAD
             level = ("STATUS" if record.levelname ==
                      "INFO" else record.levelname)
             self.batch.append(
                 (scanId, level, record.getMessage(), component, time.time()))
             if len(self.batch) >= self.batch_size:
                 self.logBatch()
-=======
-            level = ("STATUS" if record.levelname == "INFO" else record.levelname)
-            self.log_queue.put((scanId, level, record.getMessage(), component, time.time()))
->>>>>>> fa9045f5
+
 
     def logBatch(self):
         """Log a batch of records to the database."""
